--- conflicted
+++ resolved
@@ -165,9 +165,6 @@
         modules[i]->Initialize();
     }
 
-<<<<<<< HEAD
-    // Add storages from --file first then --storage. First one passed will be set as default (later ones with default=true will override)
-=======
     // Set storages from command line options
     SetupAssetStorages();
 }
@@ -180,7 +177,6 @@
     asset->AssetProvider<LocalAssetProvider>()->AddStorageDirectory(systemAssetDir, "System", true, false);
 
     // Add storages from --file first then --storage. First one passed will be set as default (if non have default=true;)
->>>>>>> 9d381dbd
     StringVector storageSources = CommandLineParameters("--file") + CommandLineParameters("--storage");
     for (int si=0; si<storageSources.Size(); ++si)
     {
