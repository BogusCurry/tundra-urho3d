// For conditions of distribution and use, see copyright notice in LICENSE

#pragma once

#include "TundraCoreApi.h"
#include "FrameworkFwd.h"
#include "CoreTypes.h"

#include <Object.h>
#include <StringUtils.h>

namespace Tundra
{

/// Convenience structure for dealing constantly with same config file/sections.
struct TUNDRACORE_API ConfigData
{
    ConfigData() {}

    ConfigData(const String &cfgFile, const String &cfgSection, const String &cfgKey = String(),
        const Variant &cfgValue = Variant(), const Variant &cfgDefaultValue = Variant()) :
        file(cfgFile),
        section(cfgSection),
        key(cfgKey),
        value(cfgValue),
        defaultValue(cfgDefaultValue)
    {
    }

    String file;
    String section;
    String key;
    Variant value;
    Variant defaultValue;

    /// Returns string presentation of the contained data.
    String ToString() const
    {
        return Urho3D::ToString("ConfigData(file:%s section:%s key:%s value:%s defaultValue:%s)",
            file.CString(), section.CString(), value.ToString().CString(), defaultValue.ToString().CString());
    }
};

/// Structure for a config file section.
struct TUNDRACORE_API ConfigSection
{
    HashMap<String, Variant> keys;
};
/// Structure for sections contained within a config file.
class TUNDRACORE_API ConfigFile
{
public:
    ConfigFile() :
        loaded_(false),
        modified_(false)
    {
    }

    /// Returns if @c section contains @c key.
    bool HasKey(String section, String key) const;

    /// Set a value.
    /** @note This function sets in memory data. You must call Save if you want
        to serialize to a file. This is done automatically by ConfigAPI on exit.
        These two steps are separated so that it is efficient to set new values
        with high frequence during runtime. */
    void Set(String section, String key, const Variant &value);

    /** @overload @param values Section key to value map to write in a single batch. */
<<<<<<< HEAD
    void Set(String ection, const HashMap<String, Variant> &values);
=======
    void Set(const String &section, const HashMap<String, Variant> &values);
>>>>>>> e316bf2f

    /// Get a value.
    /** @note In the case of default value is returned a copy is created. This could
        be avoided by moving the responsibility of checking HasKey to the caller.
        This approach is a cleaner and safer API.
        @return Config value if found, otherwise defaultValue instead */
    Variant Get(String section, String key, const Variant &defaultValue);

private:
    friend class ConfigAPI;

    /// Loads the config file from disk to memory.
    /** @note It is safe to call this function multiple times, disk read is done
        only once in the objects lifetime and after that operated on in memory. */
    void Load(Urho3D::Context* ctx, const String& fileName);

    /// Save config file to disk.
    /** @note Modifications to the config file are monitored with Set.
        If there has not been any modifications after Load, disk serialization is skipped. */
    void Save(Urho3D::Context* ctx, const String& fileName);

    HashMap<String, ConfigSection> sections_;
    bool loaded_;
    bool modified_;   
};

/// Configuration API for accessing config files.
/** The Configuration API utilizes Variants extensively for script-compatibility.
    In C++ code use the Variant::Get*() functions to convert the values to the correct type.
    The Config API supports ini sections but you may also write to the root of the ini document without a section.

    @note All file, key and section parameters are case-insensitive. This means all of them are transformed to 
    lower case before any accessing files. "MyKey" will get and set you same value as "mykey". */
class TUNDRACORE_API ConfigAPI : public Object
{
    OBJECT(ConfigAPI);

public:
    ///\todo Make these properties so that can be obtained to scripts too.
    static String FILE_FRAMEWORK;
    static String SECTION_FRAMEWORK;
    static String SECTION_SERVER;
    static String SECTION_CLIENT;
    static String SECTION_GRAPHICS;
    static String SECTION_RENDERING;
    static String SECTION_UI;
    static String SECTION_SOUND;

    /// Returns if a key exists in the config.
    /** @param file Name of the file. For example: "foundation" or "foundation.ini" you can omit the .ini extension.
        @param section The section in the config where key is. For example: "login".
        @param key Key to look for in the file under section. */
    bool HasKey(String file, const String &section, const String &key) const;
    bool HasKey(const ConfigData &data) const; /**< @overload @param data Filled ConfigData object */
    bool HasKey(const ConfigData &data, String key) const; /**< @overload */

    /// @todo Add DeleteKey

    /// Returns value for a key in a config file
    /** @param file Name of the file. For example: "foundation" or "foundation.ini" you can omit the .ini extension.
        @param section The section in the config where key is. For example: "login".
        @param key Key that value gets returned. For example: "username".
        @param defaultValue What you expect to get back if the file/section/key combination was not found.
        @return The value of key/section in file. */
    Variant Read(String file, const String &section, const String &key, const Variant &defaultValue = Variant()) const;
    /** @overload @param data ConfigData object that has file and section filled, also may have defaultValue and it will be used if input defaultValue is null. */
    Variant Read(const ConfigData &data, const String &key, const Variant &defaultValue = Variant()) const;
    /** @overload @param data Filled ConfigData object. */
    Variant Read(const ConfigData &data) const;

    /** Sets the value of key in a config file.
        @param file Name of the file. For example: "foundation" or "foundation.ini" you can omit the .ini extension.
        @param section The section in the config where key is. For example: "login".
        @param key Key that value gets set. For example: "username".
        @param value New value for the key.
        @note If setting value of type float, convert to double if you want the value to be human-readable in the file. */
    bool Write(const String &file, const String &section, const String &key, const Variant &value);
    /** @overload @param values Config key to value map to write in a single batch. */
    bool Write(const String &file, const String &section, const HashMap<String, Variant> &values);
    /**< @overload @param data ConfigData object that has file and section filled. */
    bool Write(const ConfigData &data, const String &key, const Variant &value);
    /**< @overload @param data ConfigData object that has file, section and key filled. */
    bool Write(const ConfigData &data, const Variant &value);
    /**< @overload @param data Filled ConfigData object.*/
    bool Write(const ConfigData &data);

    /// Returns the absolute path to the config folder where configs are stored. Guaranteed to have a trailing forward slash '/'.
    String ConfigFolder() const { return configFolder_; }

    /// Declares a setting, meaning that if the setting doesn't exist in the config it will be created.
    /** @return The value of the setting the config, if the setting existed, or default value if the setting did not exist. */
    Variant DeclareSetting(const String &file, const String &section, const String &key, const Variant &defaultValue);
     /// @overload
    /** @note ConfigData::value will take precedence over ConfigData::defaultValue, if both are set, as the value that will be used for the default value. */
    Variant DeclareSetting(const ConfigData &data);
    Variant DeclareSetting(const ConfigData &data, const String &key, const Variant &defaultValue); /**< @overload */

    /// Returns config file.
    /** This function can be used for  high frequency stores and more fine grained control over memory vs. disk writes.
        By default you should use the Write functions instead. They guarantee that values are stored to disk immediately.

        Using the returned ConfigFile::Set will operate on memory values. Writing to disk will only occur ConfigAPI is destroyed 
        (Framework exit) or when WriteFile is explicitly called on @c file.

        @param file Name of the file. For example: "foundation" or "foundation.ini" you can omit the .ini extension.
        @see Write and GetFile */
    ConfigFile &GetFile(String file);

    /// Writes config file to disk.
    /** This function can be used in conjunction with GetFile for more fine grained control over memory vs. disk writes.
        @see GetFile */
    void WriteFile(String file);

private:
    friend class Framework;

    /// @note Framework takes ownership of the object.
    explicit ConfigAPI(Framework *framework);

    /// @note Will save all pending modifications in known ConfigFiles to disk.
    ~ConfigAPI();

    /// Internal write function that can be used for batch writing by setting save to true only in the last write.
    bool WriteInternal(String file, const String &section, const String &key, const Variant &value, bool writeToDisk);
    bool WriteInternal(String file, const String &section, const HashMap<String, Variant> &values, bool writeToDisk);

    /// Get absolute file path for file. Guarantees that it ends with .ini.
    String GetFilePath(const String &file) const;

    /// Returns if file provided by the ConfigAPI caller is secure and we should write/read from it.
    /** The purpose of this function is to verify the file provided by calling code
        does not go out of the confined ConfigAPI folder. For security reasons we cannot let
        eg. scripts open configs where they like. The whole operation will be canceled if this validation fails. */
    bool IsFilePathSecure(const String &file) const;

    /// Opens up the Config API to the given data folder. This call will make sure that the required folders exist.
    /** @param configFolderName The name of the folder to store Tundra Config API data to. */
    void PrepareDataFolder(String configFolderName);

    Framework *owner;
    String configFolder_; ///< Absolute path to the folder where to store the config files.
    mutable HashMap<String, ConfigFile> configFiles_; // Configuration file in-memory data.
};

}<|MERGE_RESOLUTION|>--- conflicted
+++ resolved
@@ -67,11 +67,7 @@
     void Set(String section, String key, const Variant &value);
 
     /** @overload @param values Section key to value map to write in a single batch. */
-<<<<<<< HEAD
     void Set(String ection, const HashMap<String, Variant> &values);
-=======
-    void Set(const String &section, const HashMap<String, Variant> &values);
->>>>>>> e316bf2f
 
     /// Get a value.
     /** @note In the case of default value is returned a copy is created. This could
